--- conflicted
+++ resolved
@@ -29,17 +29,6 @@
 import java.nio.BufferUnderflowException;
 import java.nio.ByteBuffer;
 import java.nio.channels.Channel;
-<<<<<<< HEAD
-=======
-import java.security.AccessControlContext;
-import java.security.AccessController;
-import java.security.Principal;
-import java.security.PrivilegedAction;
-import java.security.PrivilegedActionException;
-import java.security.PrivilegedExceptionAction;
-import java.util.ArrayList;
-import java.util.Collection;
->>>>>>> 97c485db
 import java.util.Collections;
 import java.util.HashSet;
 import java.util.LinkedHashMap;
@@ -392,7 +381,6 @@
                         }
 
                         // OK now send our authentication request
-<<<<<<< HEAD
                         final AuthenticationContextConfigurationClient configurationClient = AUTH_CONFIGURATION_CLIENT;
                         AuthenticationConfiguration configuration = configurationClient.getAuthenticationConfiguration(uri, authenticationContext);
                         final SaslClient saslClient;
@@ -402,52 +390,6 @@
                             // apparently no more mechanisms can succeed
                             connection.handleException(e);
                             return;
-=======
-                        final OptionMap optionMap = connection.getOptionMap();
-                        final String userName = optionMap.get(RemotingOptions.AUTHORIZE_ID);
-                        final Map<String, ?> propertyMap = SaslUtils.createPropertyMap(optionMap, Channels.getOption(channel, Options.SECURE, false));
-                        SaslClient saslClient = null;
-                        final Iterator<SaslClientFactory> iterator = AccessController.doPrivileged(new PrivilegedAction<Iterator<SaslClientFactory>>() {
-                            public Iterator<SaslClientFactory> run() {
-                                return SaslUtils.getSaslClientFactories(getClass().getClassLoader(), true);
-                            }
-                        });
-                        final LinkedHashMap<String, Set<SaslClientFactory>> factories = new LinkedHashMap<String, Set<SaslClientFactory>>();
-                        while (iterator.hasNext()) {
-                            final SaslClientFactory factory = iterator.next();
-                            for (String name : factory.getMechanismNames(propertyMap)) {
-                                if (! factories.containsKey(name)) {
-                                    factories.put(name, new LinkedHashSet<SaslClientFactory>(Collections.singleton(factory)));
-                                } else {
-                                    factories.get(name).add(factory);
-                                }
-                            }
-                        }
-                        FOUND: for (String mechanism : saslMechs) {
-                            final Set<SaslClientFactory> factorySet = factories.get(mechanism);
-                            final String protocol = optionMap.contains(RemotingOptions.SASL_PROTOCOL) ? optionMap.get(RemotingOptions.SASL_PROTOCOL) : RemotingOptions.DEFAULT_SASL_PROTOCOL;
-                            // By default we allow the remote server to tell us it's name - config can mandate a specific server name is expected.
-                            final String remoteServerName = optionMap.contains(RemotingOptions.SERVER_NAME) ? optionMap.get(RemotingOptions.SERVER_NAME) : this.remoteServerName;
-                            if (factorySet == null) continue;
-                            final String[] strings = new String[] { mechanism };
-                            for (final SaslClientFactory factory : factorySet) {
-                                try {
-                                    saslClient = AccessController.doPrivileged(new PrivilegedExceptionAction<SaslClient>() {
-                                        public SaslClient run() throws SaslException {
-                                            return factory.createSaslClient(strings, userName, protocol, remoteServerName, propertyMap, callbackHandler);
-                                        }
-                                    }, accessControlContext);
-                                } catch (PrivilegedActionException e) {
-                                    // in case this is the last one...
-                                    failedMechs.put(mechanism, e.getCause().toString());
-                                }
-                                if (saslClient != null) {
-                                    failedMechs.remove(mechanism);
-                                    break FOUND;
-                                }
-                            }
-                            failedMechs.put(mechanism, "No implementation found");
->>>>>>> 97c485db
                         }
                         if (saslClient == null) {
                             connection.handleException(allMechanismsFailed());
